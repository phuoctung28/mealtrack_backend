--- conflicted
+++ resolved
@@ -67,21 +67,19 @@
     TdeeErrorResponse,
     MacroTargetsResponse
 )
-<<<<<<< HEAD
 # Weekly meal plan responses
 from .weekly_meal_plan_responses import (
     WeeklyMealPlanResponse,
     WeeklyMealResponse,
     NutritionInfo,
     UserPreferencesResponse
-=======
+)
 # User responses
 from .user_responses import (
     UserProfileResponse,
     UserSyncResponse,
     UserStatusResponse,
     UserUpdateResponse
->>>>>>> ac3c6835
 )
 
 __all__ = [
@@ -128,13 +126,13 @@
     'NutritionSummarySchema',
     'UserPreferenceSummarySchema',
     'MealsByDateResponse',
-    
+
     # Weekly meal plan
     'WeeklyMealPlanResponse',
     'WeeklyMealResponse',
     'NutritionInfo',
     'UserPreferencesResponse',
-    
+
     # Onboarding
     'OnboardingFieldResponse',
     'OnboardingSectionResponse',
@@ -151,7 +149,7 @@
     'UserSyncResponse',
     'UserStatusResponse',
     'UserUpdateResponse',
-    
+
     # Enums
     'MealTypeEnum'
 ]